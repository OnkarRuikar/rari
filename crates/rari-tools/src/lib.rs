pub mod error;
pub mod history;
<<<<<<< HEAD
pub mod r#move;
pub mod popularities;
=======
pub mod popularities;
pub mod redirects;
>>>>>>> 2981fea0
<|MERGE_RESOLUTION|>--- conflicted
+++ resolved
@@ -1,9 +1,5 @@
 pub mod error;
 pub mod history;
-<<<<<<< HEAD
 pub mod r#move;
 pub mod popularities;
-=======
-pub mod popularities;
-pub mod redirects;
->>>>>>> 2981fea0
+pub mod redirects;