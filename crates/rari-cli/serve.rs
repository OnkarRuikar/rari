--- conflicted
+++ resolved
@@ -6,15 +6,8 @@
 use axum::response::{IntoResponse, Response};
 use axum::{Json, Router};
 use rari_doc::error::DocError;
-<<<<<<< HEAD
+use rari_doc::issues::{to_display_issues, InMemoryLayer};
 use rari_doc::pages::json::BuiltPage;
-use rari_doc::pages::page::{Page, PageBuilder, PageLike};
-use tracing::{error, span, Level};
-
-async fn get_json_handler(req: Request) -> Result<Json<BuiltPage>, AppError> {
-=======
-use rari_doc::issues::{to_display_issues, InMemoryLayer};
-use rari_doc::pages::json::BuiltDocy;
 use rari_doc::pages::page::{Page, PageBuilder, PageLike};
 use tracing::{error, span, Level};
 
@@ -23,14 +16,13 @@
 async fn get_json_handler(
     State(memory_layer): State<Arc<InMemoryLayer>>,
     req: Request,
-) -> Result<Json<BuiltDocy>, AppError> {
+) -> Result<Json<BuiltPage>, AppError> {
     let req_id = REQ_COUNTER.fetch_add(1, std::sync::atomic::Ordering::Relaxed);
     let span = span!(Level::WARN, "serve", req = req_id);
     let _enter1 = span.enter();
->>>>>>> 729c1a41
     let url = req.uri().path();
     let mut json = get_json(url)?;
-    if let BuiltDocy::Doc(json_doc) = &mut json {
+    if let BuiltPage::Doc(json_doc) = &mut json {
         let m = memory_layer.get_events();
         let mut issues = m.lock().unwrap();
         let req_isses: Vec<_> = issues
